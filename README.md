--- conflicted
+++ resolved
@@ -15,7 +15,6 @@
 
 ### Running the code
 
-<<<<<<< HEAD
 An Ubuntu 16.04 based AMI with LSST Stack, Spark, AWS CLI, S3FS, Jupyter and a registerd 'lsst' kernel, Tmux and Emacs is availble under AMI-ID: `ami-08fc15cde26798f1b`. This AMI should front-load most of the setup required to run this code. Once an instance is created using this AMI additional steps would include:
 
 * registering internal IP addresses in `/etc/hosts` under aliases
@@ -23,14 +22,11 @@
     * register all slaves in `~/spark...folder/conf/slaves` directly or via aliases used in `/etc/hosts`
     * configure the default cluster worker-memory, driver-memory, allowed CPU usage etc.
 * Run the cluster by starting `~/spark...folder/sbin/start-all.sh` 
-* Use `~/spark...folder/sbin/start-all.sh` to submit script-like jobs to the cluster or 
+* Use `~/spark...folder/bin/spark-submit` to submit script-like jobs to the cluster or 
 * run Jupyter Notebook and navigate to its hosted location
 
 In this repository in the `notebooks` folder there are several example notebooks describing how to run the provided code as well as providing in depth explanations what happens in the background. To run the Jupyter notebooks on the cluster execute the first cell that registers the application with the cluster, otherwise most of the code should execute on the EC2 instance from which the Notebooks are hosted from. The Notebooks were tested and run against a Spark Standalone cluster with 1 Master and 1 Slave node on EC2 instaces.       
-=======
-In this repository in the `notebooks` folder there are several example notebooks describing how to run the provided code as well as providing in depth explanations what happens in the background. To run the Jupyter notebooks on the cluster execute the first cell that registers the application with the cluster, otherwise most of the code should execute on the EC2 instance from which the Notebooks are hosted from. The Notebooks were tested and run against a Spark Standalone cluster with 1 Master and 1 Slave node on EC2 instaces.     
 
->>>>>>> c160cd77
 If the notebooks don't display on github automatically try the [Jupyter NBViewer](nbviewer.jupyter.org).
 
 
